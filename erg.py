--- conflicted
+++ resolved
@@ -1,47 +1,15 @@
 import numpy as np
 import random
-<<<<<<< HEAD
-import time
-import matplotlib.pyplot as plt
-
-# Parameters
-NUM_USERS = 15  # More users to show fairness benefits
-TOTAL_BANDWIDTH = 200  # in Mbps, total bandwidth available
-ALLOCATION_PER_STEP = 10  # Ensure fair distribution
-RADIUS = 200    # Larger radius to create more varied channel conditions
-TRAFFIC_TYPES = {
-    "video_streaming": (20, 30),  # Higher bandwidth for video
-    "web_browsing": (5, 15),    # More variable web traffic
-    "voice_call": (1, 2)        # More realistic voice demands
-}
-
-# Global parameter for Proportional Fairness (β)
-BETA = 0.5  # Weight for averaging past and current rates
-
-# User Equipment (UE) class with Proportional Fair properties
-=======
 import matplotlib.pyplot as plt
 
 
 ALLOCATION_PER_STEP = 10
 BETA = 0.5  #Weight for averaging past and current rates
 EXPERIMENTS=50
->>>>>>> dd8a918d
 class UE:
-    def __init__(self, ue_id, traffic_type, position, distance):
+    def __init__(self, ue_id, traffic_type):
         self.ue_id = ue_id
         self.traffic_type = traffic_type
-<<<<<<< HEAD
-        self.position = position  # (x, y) position
-        self.distance = distance  # Distance from the BS
-        self.channel_quality = max(0.2, 1 / (1 + (distance / RADIUS)**2))  # Quadratic distance effect
-        self.traffic_demand = self.generate_traffic_demand(traffic_type)  # Mbps
-        self.allocated_bandwidth = 0
-        self.remaining_demand = self.traffic_demand
-        self.total_latency = 0
-        self.instantaneous_rate = 0  # Achievable rate based on channel quality
-        self.average_rate = 0.1  # Start with a small non-zero value for average rate
-=======
         self.channel_quality = self.calculate_initial_channel_quality()
         self.traffic_demand = self.generate_traffic_demand(traffic_type)
         self.allocated_bandwidth = 0
@@ -55,7 +23,6 @@
 
     def update_channel_quality(self):
         self.channel_quality = max(0.2, min(1.0, self.channel_quality + random.uniform(-0.3, 0.3)))
->>>>>>> dd8a918d
 
     def generate_traffic_demand(self, traffic_type):
         min_demand, max_demand = TRAFFIC_TYPES[traffic_type]
@@ -66,47 +33,6 @@
         self.allocated_bandwidth += allocation
         self.remaining_demand -= allocation
         if allocation > 0:
-<<<<<<< HEAD
-            # Consider allocation size in latency
-            self.total_latency += 1 - (allocation / self.traffic_demand)
-
-        # Update instantaneous rate
-        self.instantaneous_rate = allocation
-
-        # Update average rate
-        self.update_average_rate()
-
-    def update_average_rate(self):
-        """Update the average data rate based on the PF formula."""
-        self.average_rate = (1 - BETA) * self.average_rate + BETA * self.instantaneous_rate
-
-    def reset(self):
-        """Reset bandwidth allocations and demands to the initial state."""
-        self.allocated_bandwidth = 0
-        self.remaining_demand = self.traffic_demand
-        self.total_latency = 0
-        self.instantaneous_rate = 0
-        self.average_rate = 0.1  # Reset to initial small non-zero value
-
-
-# Generate users with positions and distances
-def create_users(num_users):
-    users = []
-    for i in range(num_users):
-        theta = random.uniform(0, 2 * np.pi)  # Random angle
-        r = random.uniform(0, RADIUS)  # Random distance from BS
-        x = r * np.cos(theta)
-        y = r * np.sin(theta)
-        distance = np.sqrt(x**2 + y**2)
-        traffic_type = random.choice(list(TRAFFIC_TYPES.keys()))
-        users.append(UE(i, traffic_type, (x, y), distance))
-    return users
-
-def sequential_round_robin(users, total_bandwidth, allocation_per_step):
-    step_count = 0
-    time_step = 1
-    start_time = time.time()
-=======
             self.total_latency += 1 - (allocation / self.traffic_demand)
         self.instantaneous_rate = allocation
         self.update_average_rate()
@@ -130,262 +56,12 @@
 
 def sequential_round_robin(users, total_bandwidth, allocation_per_step):
     experiment = 1
->>>>>>> dd8a918d
 
     # Metric trackers
     fairness_over_time = []
     throughput_over_time = []
     latency_over_time = []
 
-<<<<<<< HEAD
-    while any(user.remaining_demand > 0 for user in users) and total_bandwidth > 0:
-        active_users = [user for user in users if user.remaining_demand > 0]
-        
-        # Modified request generation
-        max_requests = len(active_users)
-        min_requests = min(2, len(active_users))  # At least 2 if available
-        num_requests = random.randint(min_requests, max(min_requests, max_requests // 3))
-        
-        # Select random users to request bandwidth
-        requesting_users = []
-        potential_requesters = active_users.copy()
-        
-        while len(requesting_users) < num_requests and potential_requesters:
-            user = random.choice(potential_requesters)
-            requesting_users.append(user)
-            potential_requesters.remove(user)
-            
-        # Sort by user ID to maintain round-robin order among requesting users
-        requesting_users = sorted(requesting_users, key=lambda u: u.ue_id)
-
-        print(f"\n--- Time Step {time_step} ---")
-        print(f"Users requesting bandwidth: {[user.ue_id for user in requesting_users]}")
-
-        allocations_this_step = 0
-
-        for user in requesting_users:
-            if user.remaining_demand > total_bandwidth:
-                print(f"Skipping UE {user.ue_id}: Demand {user.remaining_demand:.2f} Mbps exceeds remaining bandwidth {total_bandwidth:.2f} Mbps")
-                continue
-
-            allocation = min(allocation_per_step, user.remaining_demand, total_bandwidth)
-            user.allocate_bandwidth(allocation)
-            total_bandwidth -= allocation
-            step_count += 1
-            allocations_this_step += 1
-
-            print(f"Step {step_count}: Allocated {allocation:.2f} Mbps to UE {user.ue_id}")
-            print(f"UE {user.ue_id}: Remaining Demand = {user.remaining_demand:.2f} Mbps")
-            print(f"Total Bandwidth Remaining = {total_bandwidth:.2f} Mbps\n")
-
-            if total_bandwidth <= 0:
-                break
-
-        # Collect metrics at the end of each time step
-        fairness_over_time.append(calculate_fairness(users))
-        throughput_over_time.append(calculate_total_throughput(users))
-        latency_over_time.append(calculate_average_latency(users))
-
-        if allocations_this_step == 0:
-            print("No allocations possible in this time step. Ending Round-Robin.")
-            break
-
-        time_step += 1
-
-    unallocated_bandwidth = sum(user.remaining_demand for user in users)
-    fairness = calculate_fairness(users)
-    end_time = time.time()
-    total_time = end_time - start_time
-
-    return (
-        step_count, 
-        total_time, 
-        unallocated_bandwidth, 
-        fairness,
-        fairness_over_time, 
-        throughput_over_time, 
-        latency_over_time
-    )
-
-def proportional_fair_scheduler(users, total_bandwidth, allocation_per_step):
-    step_count = 0
-    time_step = 1
-    start_time = time.perf_counter()
-
-    # Metric trackers
-    fairness_over_time = []
-    throughput_over_time = []
-    latency_over_time = []
-    
-    while any(user.remaining_demand > 0 for user in users) and total_bandwidth > 0:
-        active_users = [user for user in users if user.remaining_demand > 0]
-        
-        # Update channel qualities for all users
-        for user in users:
-            base_quality = max(0.2, 1 / (1 + (user.distance / RADIUS)**2))
-            fade_factor = random.uniform(0.6, 1.4)
-            user.channel_quality = base_quality * fade_factor
-        
-        # Modified request generation
-        max_requests = len(active_users)
-        min_requests = min(2, len(active_users))  # At least 2 if available
-        num_requests = random.randint(min_requests, max(min_requests, max_requests // 3))
-        
-        # Select random users to request bandwidth with probabilities based on conditions
-        requesting_users = []
-        potential_requesters = active_users.copy()
-        
-        # First, get users that must request (no bandwidth or high priority)
-        for user in potential_requesters.copy():
-            if user.allocated_bandwidth == 0 or (user.channel_quality > 0.7 and user.remaining_demand > user.traffic_demand * 0.7):
-                requesting_users.append(user)
-                potential_requesters.remove(user)
-                if len(requesting_users) >= num_requests:
-                    break
-        
-        # If we need more users, select randomly from remaining
-        while len(requesting_users) < num_requests and potential_requesters:
-            user = random.choice(potential_requesters)
-            potential_requesters.remove(user)
-            
-            request_probability = 0.3  # base probability
-            # if user.channel_quality > 0.5:
-            #     request_probability = 0.5
-            # elif user.remaining_demand > user.traffic_demand * 0.7:
-            #     request_probability = 0.4
-                
-            if random.random() < request_probability:
-                requesting_users.append(user)
-        
-        if not requesting_users:
-            time_step += 1
-            continue
-        
-        print(f"\n--- Time Step {time_step} ---")
-        print(f"Users requesting bandwidth: {[user.ue_id for user in requesting_users]}")
-
-        # Enhanced PF metric calculation
-        metrics = []
-        for user in requesting_users:
-            traffic_priority = 1.0
-            if user.traffic_type == "video_streaming":
-                traffic_priority = 1.5
-            elif user.traffic_type == "web_browsing":
-                traffic_priority = 1.2
-            
-            # Consider fairness in metric calculation
-            normalized_allocation = user.allocated_bandwidth / user.traffic_demand
-            fairness_factor = 1 / (normalized_allocation + 0.1)
-            
-            achievable_rate = user.channel_quality * allocation_per_step
-            pf_metric = (achievable_rate * traffic_priority * fairness_factor) / \
-                       (max(user.average_rate, 0.1)**0.7)
-            
-            metrics.append((user, pf_metric))
-
-        print("\nFairness Metrics for Requesting Users:")
-        for u, metric in metrics:
-            print(f"UE {u.ue_id} - PF Metric: {metric:.2f}, Channel Quality: {u.channel_quality:.2f}, "
-                  f"Average Rate: {u.average_rate:.2f}, Remaining: {u.remaining_demand:.2f} Mbps")
-
-        # Sort users by PF metric (descending)
-        metrics.sort(key=lambda x: x[1], reverse=True)
-
-        allocations_this_step = 0
-        remaining_step_bandwidth = total_bandwidth
-
-        for user, metric in metrics:
-            if user.remaining_demand > remaining_step_bandwidth:
-                print(f"Skipping UE {user.ue_id}: Demand {user.remaining_demand:.2f} Mbps exceeds remaining bandwidth {remaining_step_bandwidth:.2f} Mbps")
-                continue
-
-            effective_allocation = min(
-                allocation_per_step * user.channel_quality,
-                remaining_step_bandwidth,
-                user.remaining_demand
-            )
-
-            user.allocate_bandwidth(effective_allocation)
-            remaining_step_bandwidth -= effective_allocation
-            step_count += 1
-            allocations_this_step += 1
-
-            print(f"\nStep {step_count}: Allocated {effective_allocation:.2f} Mbps to UE {user.ue_id}")
-            print(f"UE {user.ue_id}: Remaining Demand = {user.remaining_demand:.2f} Mbps")
-            print(f"Total Bandwidth Remaining = {remaining_step_bandwidth:.2f} Mbps\n")
-
-            if remaining_step_bandwidth <= 0:
-                break
-
-        # Collect metrics at the end of each time step
-        fairness_over_time.append(calculate_fairness(users))
-        throughput_over_time.append(calculate_total_throughput(users))
-        latency_over_time.append(calculate_average_latency(users))
-
-        if allocations_this_step == 0:
-            print("No allocations possible. Ending Proportional Fair Scheduling.")
-            break
-
-        time_step += 1
-
-    unallocated_bandwidth = sum(user.remaining_demand for user in users)
-    fairness = calculate_fairness(users)
-    end_time = time.perf_counter()
-    time_taken = end_time - start_time
-
-    return (
-        step_count,
-        time_taken,
-        unallocated_bandwidth,
-        fairness,
-        fairness_over_time,
-        throughput_over_time,
-        latency_over_time
-    )
-    
-def calculate_total_throughput(users):
-    """Calculate the total throughput as the sum of all allocated bandwidths."""
-    return sum(user.allocated_bandwidth for user in users)
-
-def calculate_average_latency(users):
-    """Calculate the average latency for all UEs."""
-    latencies = [user.total_latency for user in users if user.total_latency > 0]
-    if not latencies:
-        return 0.0
-    return sum(latencies) / len(latencies)
-
-
-def calculate_fairness(users):
-    allocated_bandwidths = [user.allocated_bandwidth / user.traffic_demand for user in users if user.allocated_bandwidth > 0]
-    if not allocated_bandwidths:
-        return 0.0
-    n = len(allocated_bandwidths)
-    squared_sum = sum(allocated_bandwidths)**2
-    sum_squared = sum(x*x for x in allocated_bandwidths)
-    return squared_sum / (n * sum_squared) if sum_squared > 0 else 0.0
-
-
-
-def print_user_status(users, title):
-    print(f"\n--- {title} ---")
-    print("UE | Type            | Allocated  | Remaining Demand")
-    for user in users:
-        print(
-            f"{str(user.ue_id).ljust(2)} | {user.traffic_type.ljust(15)} | "
-            f"{f'{user.allocated_bandwidth:.2f}'.rjust(10)} Mbps | {f'{user.remaining_demand:.2f}'.rjust(15)} Mbps"
-        )
-    print("\n")
-
-
-def run_simulation():
-    global NUM_USERS, TOTAL_BANDWIDTH, ALLOCATION_PER_STEP, RADIUS, TRAFFIC_TYPES
-
-    # Scenario selection
-    print("\nSelect test scenario:")
-    print("1. High Mobility Scenario (rapidly changing channel conditions)")
-    print("2. Mixed Traffic Scenario (diverse user demands)")
-    print("3. Cell Edge Scenario (poor channel conditions)")
-=======
     while experiment <= EXPERIMENTS:
         #Reset user demands and metrics at the start of each time step
         for user in users:
@@ -581,77 +257,10 @@
     print("1. 200 users - 300 Mbps")
     print("2. 150 users - 200 Mbps")
     print("3. 100 users - 100 Mbps")
->>>>>>> dd8a918d
     
     scenario = input("Enter scenario number (default=1): ") or "1"
     
     if scenario == "1":
-<<<<<<< HEAD
-        # High Mobility Scenario
-        NUM_USERS = 50        # More users to show fairness management
-        RADIUS = 250         # Large area for varied channel conditions
-        TOTAL_BANDWIDTH = 500  # Higher bandwidth to handle many users
-        TRAFFIC_TYPES = {
-            "video_streaming": (25, 35),  # Higher video demands
-            "web_browsing": (8, 18),      # More variable web traffic
-            "voice_call": (1, 2)          # Steady voice demands
-        }
-
-    elif scenario == "2":
-        # Mixed Traffic Scenario
-        NUM_USERS = 30       # Moderate number of users
-        RADIUS = 180         # Medium coverage area
-        TOTAL_BANDWIDTH = 400 # Enough bandwidth for varied demands
-        TRAFFIC_TYPES = {
-            "video_streaming": (30, 40),  # Even higher video demands
-            "web_browsing": (10, 25),     # More variable web traffic
-            "voice_call": (1, 3)          # Slightly more variable voice
-        }
-
-    elif scenario == "3":
-        # Cell Edge Scenario
-        NUM_USERS = 20       # Fewer users but all at edge
-        RADIUS = 200         # Larger radius to make edge conditions more challenging
-        TOTAL_BANDWIDTH = 300 # Moderate bandwidth
-        # Users will be in outer 30% of cell
-
-    ALLOCATION_PER_STEP = 10
-    
-    # Set random seed for reproducibility
-    random.seed(time.time())
-
-    # Create users based on scenario
-    if scenario == "3":
-        # Modified user creation for cell edge scenario
-        users = []
-        for i in range(NUM_USERS):
-            theta = random.uniform(0, 2 * np.pi)
-            # Force users to be in outer 30% of cell
-            r = random.uniform(0.7 * RADIUS, RADIUS)
-            x = r * np.cos(theta)
-            y = r * np.sin(theta)
-            distance = np.sqrt(x**2 + y**2)
-            traffic_type = random.choice(list(TRAFFIC_TYPES.keys()))
-            users.append(UE(i, traffic_type, (x, y), distance))
-    else:
-        users = create_users(NUM_USERS)
-
-    # Print initial environment
-    print("\nInitial Environment Setup:")
-    print("UE | Type            | Demand     | Channel Quality | Distance")
-    for user in users:
-        print(f"{str(user.ue_id).ljust(2)} | {user.traffic_type.ljust(15)} | "
-              f"{f'{user.traffic_demand:.2f}'.rjust(5)} Mbps | "
-              f"{user.channel_quality:.2f}".ljust(14) + f" | {user.distance:.1f}")
-
-    # Sequential Round-Robin Scheduler
-    print("\n=== Running Sequential Round-Robin Scheduler ===")
-    (
-        step_count_robin,
-        time_taken_robin,
-        unallocated_bandwidth_robin,
-        fairness_robin,
-=======
         
         NUM_USERS = 200        
         TOTAL_BANDWIDTH = 300  
@@ -704,31 +313,11 @@
     #Run Round-Robin
     print("\n=== Running Sequential Round-Robin Scheduler ===")
     (
->>>>>>> dd8a918d
         fairness_over_time_rr,
         throughput_over_time_rr,
         latency_over_time_rr,
     ) = sequential_round_robin(users, TOTAL_BANDWIDTH, ALLOCATION_PER_STEP)
 
-<<<<<<< HEAD
-    # Calculate and display Round-Robin metrics
-    not_allocated_robin = len([user for user in users if user.remaining_demand > 0])
-    total_throughput_robin = calculate_total_throughput(users)
-    average_latency_robin = calculate_average_latency(users)
-    print_user_status(users, "Final Status After Round-Robin")
-
-    # Reset users for Proportional Fair
-    for user in users:
-        user.reset()
-
-    # Proportional Fair Scheduler
-    print("\n=== Running Proportional Fair Scheduler ===")
-    (
-        step_count_fair,
-        time_taken_fair,
-        unallocated_bandwidth_fair,
-        fairness_fair,
-=======
 
     #Reset users for Proportional Fair
     for user in users:
@@ -737,152 +326,10 @@
     #Run Proportional Fair
     print("\n=== Running Proportional Fair Scheduler ===")
     (
->>>>>>> dd8a918d
         fairness_over_time_pf,
         throughput_over_time_pf,
         latency_over_time_pf,
     ) = proportional_fair_scheduler(users, TOTAL_BANDWIDTH, ALLOCATION_PER_STEP)
-<<<<<<< HEAD
-
-    # Calculate and display Proportional Fair metrics
-    not_allocated_fair = len([user for user in users if user.remaining_demand > 0])
-    total_throughput_fair = calculate_total_throughput(users)
-    average_latency_fair = calculate_average_latency(users)
-    print_user_status(users, "Final Status After Proportional Fair")
-
-    # Plot comparison metrics
-    plot_metrics(
-        [fairness_over_time_rr, fairness_over_time_pf],
-        ["Round-Robin", "Proportional Fair"],
-        f"Fairness Over Time - Scenario {scenario}",
-        "Fairness Index",
-        save_as=f"fairness_scenario_{scenario}.png"
-    )
-
-    plot_metrics(
-        [throughput_over_time_rr, throughput_over_time_pf],
-        ["Round-Robin", "Proportional Fair"],
-        f"Throughput Over Time - Scenario {scenario}",
-        "Throughput (Mbps)",
-        save_as=f"throughput_scenario_{scenario}.png"
-    )
-
-    plot_metrics(
-        [latency_over_time_rr, latency_over_time_pf],
-        ["Round-Robin", "Proportional Fair"],
-        f"Average Latency Over Time - Scenario {scenario}",
-        "Latency (time steps)",
-        save_as=f"latency_scenario_{scenario}.png"
-    )
-
-    # Compare algorithms and print results
-    compare_algorithms(
-        round_robin=(
-            step_count_robin,
-            time_taken_robin,
-            not_allocated_robin,
-            unallocated_bandwidth_robin,
-            fairness_robin,
-            total_throughput_robin,
-            average_latency_robin
-        ),
-        proportional_fair=(
-            step_count_fair,
-            time_taken_fair,
-            not_allocated_fair,
-            unallocated_bandwidth_fair,
-            fairness_fair,
-            total_throughput_fair,
-            average_latency_fair
-        ),
-        scenario=scenario
-    )
-
-def compare_algorithms(round_robin, proportional_fair, scenario):
-    rr_steps, rr_time, rr_not_allocated, rr_unallocated, rr_fairness, rr_throughput, rr_latency = round_robin
-    pf_steps, pf_time, pf_not_allocated, pf_unallocated, pf_fairness, pf_throughput, pf_latency = proportional_fair
-
-    print(f"\n--- Algorithm Comparison for Scenario {scenario} ---")
-    
-    # Print detailed metrics for each algorithm
-    print("\nRound-Robin Metrics:")
-    print(f"- Steps: {rr_steps}")
-    print(f"- Execution Time: {rr_time:.5f}s")
-    print(f"- Users Not Fully Allocated: {rr_not_allocated}")
-    print(f"- Unallocated Bandwidth: {rr_unallocated:.2f} Mbps")
-    print(f"- Fairness Index: {rr_fairness:.5f}")
-    print(f"- Total Throughput: {rr_throughput:.2f} Mbps")
-    print(f"- Average Latency: {rr_latency:.2f}")
-
-    print("\nProportional Fair Metrics:")
-    print(f"- Steps: {pf_steps}")
-    print(f"- Execution Time: {pf_time:.5f}s")
-    print(f"- Users Not Fully Allocated: {pf_not_allocated}")
-    print(f"- Unallocated Bandwidth: {pf_unallocated:.2f} Mbps")
-    print(f"- Fairness Index: {pf_fairness:.5f}")
-    print(f"- Total Throughput: {pf_throughput:.2f} Mbps")
-    print(f"- Average Latency: {pf_latency:.2f}")
-
-    # Calculate improvement percentages
-    throughput_improvement = ((pf_throughput - rr_throughput) / rr_throughput * 100) if rr_throughput > 0 else float('inf')
-    fairness_improvement = ((pf_fairness - rr_fairness) / rr_fairness * 100) if rr_fairness > 0 else float('inf')
-    latency_improvement = ((rr_latency - pf_latency) / rr_latency * 100) if rr_latency > 0 else float('inf')
-
-    print(f"\nPerformance Improvements with Proportional Fair:")
-    print(f"- Throughput Improvement: {throughput_improvement:.1f}%")
-    print(f"- Fairness Improvement: {fairness_improvement:.1f}%")
-    print(f"- Latency Reduction: {latency_improvement:.1f}%")
-
-    # Scenario-specific analysis
-    if scenario == "1":
-        print("\nHigh Mobility Scenario Analysis:")
-        print("- PF scheduler better adapts to varying channel conditions")
-        if throughput_improvement > 0:
-            print("- Successfully achieves higher throughput by exploiting good channel conditions")
-        if fairness_improvement > 0:
-            print("- Maintains fairness despite channel variations")
-
-    elif scenario == "2":
-        print("\nMixed Traffic Scenario Analysis:")
-        print("- PF scheduler handles diverse traffic requirements")
-        if throughput_improvement > 0:
-            print("- Better serves high-bandwidth users while maintaining fairness")
-        if latency_improvement > 0:
-            print("- Reduces average latency through smarter resource allocation")
-
-    elif scenario == "3":
-        print("\nCell Edge Scenario Analysis:")
-        print("- PF scheduler manages poor channel conditions")
-        if fairness_improvement > 0:
-            print("- Achieves better fairness for cell edge users")
-        if throughput_improvement > 0:
-            print("- Maintains throughput despite challenging conditions")
-
-    print("\nOverall Winner:")
-    metrics = {
-        "Steps": "Proportional Fair" if pf_steps < rr_steps else "Round-Robin",
-        "Execution Speed": "Proportional Fair" if pf_time < rr_time else "Round-Robin",
-        "Resource Allocation": "Proportional Fair" if pf_not_allocated < rr_not_allocated else "Round-Robin",
-        "Bandwidth Utilization": "Proportional Fair" if pf_unallocated < rr_unallocated else "Round-Robin",
-        "Throughput": "Proportional Fair" if pf_throughput > rr_throughput else "Round-Robin",
-        "Latency": "Proportional Fair" if pf_latency < rr_latency else "Round-Robin",
-        "Fairness": "Proportional Fair" if pf_fairness > rr_fairness else "Round-Robin"
-    }
-
-    for metric, winner in metrics.items():
-        print(f"- {metric}: {winner}")
-
-def plot_metrics(metrics, labels, title, ylabel, save_as=None):
-    plt.figure(figsize=(10, 6))
-    for metric, label in zip(metrics, labels):
-        plt.plot(metric, label=label)
-    plt.title(title)
-    plt.xlabel("Time Step")
-    plt.ylabel(ylabel)
-    plt.legend()
-    plt.grid(True)
-    plt.show()
-=======
 
     #Plot metrics
     plot_metrics(
@@ -900,7 +347,6 @@
         "Throughput (Mbps)",
         save_as=f"throughput_scenario_{scenario}.png"
     )
->>>>>>> dd8a918d
 
     plot_metrics(
         [latency_over_time_rr, latency_over_time_pf],
@@ -911,8 +357,5 @@
     )
 
 if __name__ == "__main__":
-<<<<<<< HEAD
-=======
     random.seed(3)
->>>>>>> dd8a918d
     run_simulation()